"""
Class implementing a mPMT dataset for CNNs in h5 format
"""

# torch imports
from torch import from_numpy

# generic imports
import numpy as np

# WatChMaL imports
from watchmal.dataset.h5_dataset import H5Dataset
from watchmal.dataset.cnn_mpmt import transformations
import watchmal.dataset.data_utils as du

barrel_map_array_idxs = [6, 7, 8, 9, 10, 11, 0, 1, 2, 3, 4, 5, 15, 16, 17, 12, 13, 14, 18]
pmts_per_mpmt = 19

class CNNmPMTDataset(H5Dataset):
    def __init__(self, h5file, mpmt_positions_file, is_distributed, transforms=None, collapse_arrays=False):
        """
        Args:
            h5_path             ... path to h5 dataset file
            is_distributed      ... whether running in multiprocessing mode
            transforms          ... transforms to apply
            collapse_arrays     ... whether to collapse arrays in return
        """
        super().__init__(h5file, is_distributed)
        
        self.mpmt_positions = np.load(mpmt_positions_file)['mpmt_image_positions']
        self.data_size = np.max(self.mpmt_positions, axis=0) + 1
        self.barrel_rows = [row for row in range(self.data_size[0]) if
                            np.count_nonzero(self.mpmt_positions[:,0] == row) == self.data_size[1]]
        n_channels = pmts_per_mpmt
        self.data_size = np.insert(self.data_size, 0, n_channels)
        self.collapse_arrays = collapse_arrays
        self.transforms = du.get_transformations(transformations, transforms)

    def process_data(self, hit_pmts, hit_data, retrieve=False):
        """
        Returns event data from dataset associated with a specific index

        Args:
            hit_pmts                ... array of ids of hit pmts
            hid_data                ... array of data associated with hits
        
        Returns:
            data                    ... array of hits in cnn format
        """
        hit_mpmts = hit_pmts // pmts_per_mpmt
        hit_pmt_in_modules = hit_pmts % pmts_per_mpmt

        hit_rows = self.mpmt_positions[hit_mpmts, 0]
        hit_cols = self.mpmt_positions[hit_mpmts, 1]

        data = np.zeros(self.data_size)
        data[hit_pmt_in_modules, hit_rows, hit_cols] = hit_data

        # fix barrel array indexing to match endcaps in xyz ordering
        barrel_data = data[:, self.barrel_rows, :]
        data[:, self.barrel_rows, :] = barrel_data[barrel_map_array_idxs, :, :]

        # collapse arrays if desired
        if self.collapse_arrays:
            data = np.expand_dims(np.sum(data, 0), 0)
        if retrieve:
            # TODO: fix retrieval
            return data[hit_pmt_in_modules, hit_rows, hit_cols].flatten()
        return data

    def  __getitem__(self, item):

        data_dict = super().__getitem__(item)

        processed_data = from_numpy(self.process_data(self.event_hit_pmts, self.event_hit_charges))
        processed_data = du.apply_random_transformations(self.transforms, processed_data)

        data_dict["data"] = processed_data

        return data_dict

    def retrieve_event_data(self, item):
        """
        Returns event data from dataset associated with a specific index

        Args:
            item                    ... index of event

        Returns:
            hit_pmts                ... array of ids of hit pmts
            pmt_charge_data         ... array of charge of hits
            pmt_time_data           ... array of times of hits
        """
        data_dict = super().__getitem__(item)

        # construct charge data with barrel array indexing to match endcaps in xyz ordering
<<<<<<< HEAD
        pmt_charge_data = self.process_data(hit_pmts, hit_charges, retrieve=True)

        # construct time data with barrel array indexing to match endcaps in xyz ordering
        pmt_time_data = self.process_data(hit_pmts, hit_times, retrieve=True)
=======
        pmt_charge_data = self.process_data(self.event_hit_pmts, self.event_hit_charges).flatten()

        # construct time data with barrel array indexing to match endcaps in xyz ordering
        pmt_time_data = self.process_data(self.event_hit_pmts, self.event_hit_times).flatten()
>>>>>>> c0833ea5

        return self.event_hit_pmts, pmt_charge_data, pmt_time_data<|MERGE_RESOLUTION|>--- conflicted
+++ resolved
@@ -36,7 +36,7 @@
         self.collapse_arrays = collapse_arrays
         self.transforms = du.get_transformations(transformations, transforms)
 
-    def process_data(self, hit_pmts, hit_data, retrieve=False):
+    def process_data(self, hit_pmts, hit_data):
         """
         Returns event data from dataset associated with a specific index
 
@@ -63,9 +63,7 @@
         # collapse arrays if desired
         if self.collapse_arrays:
             data = np.expand_dims(np.sum(data, 0), 0)
-        if retrieve:
-            # TODO: fix retrieval
-            return data[hit_pmt_in_modules, hit_rows, hit_cols].flatten()
+        
         return data
 
     def  __getitem__(self, item):
@@ -90,20 +88,14 @@
             hit_pmts                ... array of ids of hit pmts
             pmt_charge_data         ... array of charge of hits
             pmt_time_data           ... array of times of hits
+
         """
         data_dict = super().__getitem__(item)
 
         # construct charge data with barrel array indexing to match endcaps in xyz ordering
-<<<<<<< HEAD
-        pmt_charge_data = self.process_data(hit_pmts, hit_charges, retrieve=True)
-
-        # construct time data with barrel array indexing to match endcaps in xyz ordering
-        pmt_time_data = self.process_data(hit_pmts, hit_times, retrieve=True)
-=======
         pmt_charge_data = self.process_data(self.event_hit_pmts, self.event_hit_charges).flatten()
 
         # construct time data with barrel array indexing to match endcaps in xyz ordering
         pmt_time_data = self.process_data(self.event_hit_pmts, self.event_hit_times).flatten()
->>>>>>> c0833ea5
 
         return self.event_hit_pmts, pmt_charge_data, pmt_time_data