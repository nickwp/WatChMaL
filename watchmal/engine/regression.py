--- conflicted
+++ resolved
@@ -51,14 +51,10 @@
         if isinstance(target_scale_factor, Mapping):  # each target has its own scale
             self.scale = {t: torch.tensor(target_scale_factor.get(t, 1)).to(self.device) for t in self.target_key}
         else:  # each target has the same scale
-<<<<<<< HEAD
-            self.scale = {t: torch.tensor(target_scale_factor).to(self.device) for t in target_key}
+            self.scale = {t: torch.tensor(target_scale_factor).to(self.device) for t in self.target_key}
         self.target_dict = None
         self.stacked_target = None
         self.predictions = None
-=======
-            self.scale = {t: torch.tensor(target_scale_factor).to(self.device) for t in self.target_key}
->>>>>>> f0b2d19d
 
     def process_target(self, data):
         """Extract the event data and target from the input data dict"""
