--- conflicted
+++ resolved
@@ -119,18 +119,16 @@
         if 'optimizers' in task_config:
             engine.configure_optimizers(task_config.optimizers)
 
-<<<<<<< HEAD
+    # Configure scheduler
+    for task, task_config in config.tasks.items():
+        if 'scheduler' in task_config:
+            engine.configure_scheduler(task_config.scheduler)
+
+    # Configure loss
     for task, task_config in config.tasks.items():
         if 'loss' in task_config:
             engine.configure_loss(task_config.loss)
 
-=======
-    # Configure scheduler
-    for task, task_config in config.tasks.items():
-        if 'scheduler' in task_config:
-            engine.configure_scheduler(task_config.scheduler)
-    
->>>>>>> d82da199
     # Perform tasks
     for task, task_config in config.tasks.items():
         getattr(engine, task)(task_config)
